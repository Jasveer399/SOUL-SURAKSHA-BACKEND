--- conflicted
+++ resolved
@@ -3,12 +3,7 @@
 import cors from "cors";
 import cookieParser from "cookie-parser";
 import { routes } from "./routers/routesIndex.js";
-<<<<<<< HEAD
-import { handleSingleUpload} from "./utils/aws.Bucket.js";
 import { app, server } from "./socket/socket.js"
-=======
-import { handleSingleUpload } from "./controllers/aws.controller.js";
->>>>>>> 14cf3d97
 
 app.use(
   cors({
